--- conflicted
+++ resolved
@@ -10,7 +10,6 @@
 from contextlib import ExitStack
 import time
 import tqdm
-import sys
 
 logger = logging.getLogger(__name__)
 
@@ -250,13 +249,6 @@
         channel_groups = {0: {'channels': list(range(cfg['CHANNELS']['n_channels'])),
                               'dead_channels': dead_channels}}
 
-<<<<<<< HEAD
-=======
-
-    # Template parameter file
-    prm_file_input = cli_args.params
-
->>>>>>> c2f91a21
     # Output file path
     if cli_args.out_path is None:
         out_path = os.getcwd()
